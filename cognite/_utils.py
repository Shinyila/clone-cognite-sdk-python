--- conflicted
+++ resolved
@@ -99,13 +99,8 @@
     return None
 
 
-<<<<<<< HEAD
 def get_first_datapoint_ts(tag, start, end, api_key, project):
     '''Returns the timestamp of the first datapoint of a timeseries in the given interval.
-=======
-def _get_first_datapoint(tag, start, end, api_key, project):
-    '''Returns the first datapoint of a timeseries in the given interval.
->>>>>>> 674d73dd
 
     If no start is specified, the default is 1 week ago
     '''
