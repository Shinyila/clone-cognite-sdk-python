# Changelog
All notable changes to this project will be documented in this file.

The format is based on [Keep a Changelog](https://keepachangelog.com/en/1.0.0/),
and this project adheres to [Semantic Versioning](https://semver.org/spec/v2.0.0.html).

The changelog for SDK version 0.x.x can be found [here](https://github.com/cognitedata/cognite-sdk-python/blob/0.13/CHANGELOG.md).

Changes are grouped as follows
- `Added` for new features.
- `Changed` for changes in existing functionality.
- `Deprecated` for soon-to-be removed features.
- `Improved` for transparent changes, e.g. better performance.
- `Removed` for now removed features.
- `Fixed` for any bug fixes.
- `Security` in case of vulnerabilities.

<<<<<<< HEAD
## [5.0.0] - 05-09-22
### Improved
- Greatly increased speed of varied datapoints fetch queries, especially when fetching huge numbers of many time series (100+) and very few (1-3) and all queries using a limit or for string datapoints.
- Fetching datapoints fast is no longer reliant on up-to-date and correct count aggregates, and rather uses a recursive time-domain splitting approach based on the returned number of datapoints.

### Changed
- `DatapointsAPI.retrieve` does no longer require `start` (default: `0`) and `end` (default: `now`)
- `DatapointsAPI.retrieve` accepts a list of full query dictionaries for `id` and `external_id` giving full flexibility for individual settings like `start` time, `limit` and `granularity` (to name a few), previously only possible with the `DatapointsAPI.query` endpoint.
- Aggregates returned now include the time period(s) (given by `granularity` unit) that `start` and `end` are part of (as opposed to only "fully in-between" points). This is now aligned with the API.

### Added
- Vastly better integration tests for fetching datapoints.

### Fixed
- `TimeSeries.first()` and `TimeSeries.count()` now work with the expanded time domain (see 4.2.1). Additionally, they now also consider future points (previously used `end="now"`).
- Fetching datapoints using `limit=0` now returns 0 datapoints, instead of "unlimited", inline with the API.
- Fetching datapoints using `return_outside_points=True` returns both outside points (if they exist), regardless of `limit` setting. Previously, it was capped at `limit`, now up-to `limit+2` datapoints are returned, inline with the API.
- Aggregates now work properly with the `limit` parameter. Due to the old implementation of using count aggregates *also when fetching aggregates* very often led to just a few returned batches.

### Deprecated

### Removed
- All convenience methods related to plotting and the use of `matplotlib`.
- DatapointsAPI.retrieve_dataframe_dict TODO
- `DatapointsAPI.retrieve_dataframe` no longer support the `complete` keyword argument. Rationale: Weird and unintuitive syntax (passing a string using comma to separate options). Also, `aggregates` & `granularity` are no longer required arguments, and as such, interpolating or forward-filling to a fixed frequency, does not make sense anymore.
=======
## [4.4.2] - 2022-09-07
### Fixed
- Don't import numpy in the global space in geospatial module as it's an optional dependency

## [4.4.1] - 2022-09-06
### Fixed
- Fixed FeatureList.from_geopandas to handle NaN values

## [4.4.0] - 2022-09-06
### Changed
- Change geospatial.aggregate_features to support order_by

## [4.3.0] - 2022-09-02
### Added
- Add geospatial.list_features
>>>>>>> fd6aab16

## [4.2.1] - 2022-08-23
### Changed
- Change timeseries datapoints' time range to start from 01.01.1900

## [4.2.0] - 2022-08-23
### Added
- OAuthInteractive credential provider. This credential provider will redirect you to a login page
and require that the user authenticates. It will also cache the token between runs.
- OAuthDeviceCode credential provider. Display a device code to enter into a trusted device.
It will also cache the token between runs.

## [4.1.2] - 2022-08-22
### Fixed
- geospatial: support asset links for features

## [4.1.1] - 2022-08-19
### Fixed
- Fixed the issue on SDK when Python installation didn't include pip.

### Added
- Added Optional dependency called functions. Usage: `pip install cognite-sdk[functions]`

## [4.1.0] - 2022-08-18
### Added
- ensure_parent parameter to client.raw.insert_dataframe method

## [4.0.1] - 2022-08-17
### Added
- OAuthClientCredentials now supports token_custom_args.

## [4.0.0] - 2022-08-15
### Changed
- Client configuration no longer respects any environment variables. There are other libraries better
suited for loading configuration from the environment (such as builtin `os` or `pydantic`). There have also
been several reports of ennvar name clash issues in tools built on top the SDK. We therefore
consider this something that should be handled by the application consuming the SDK. All configuration of
`cognite.client.CogniteClient` now happens using a `cognite.client.ClientConfig` object. Global configuration such as
`max_connection_pool_size` and other options which apply to all client instances are now configured through
the `cognite.client.global_config` object which is an instance of `cognite.client.GlobalConfig`. Examples
have been added to the docs.
- Auth has been reworked. The client configuration no longer accepts the `api_key` and `token_...` arguments.
It accepts only a single `credentials` argument which must be a `CredentialProvider` object. A few
implementations have been provided (`APIKey`, `Token`, `OAuthClientCredentials`). Example usage has
been added to the docs. More credential provider implementations will be added in the future to accommodate
other OAuth flows.

### Fixed
- A bug in the Functions SDK where the lifecycle of temporary files was not properly managed.  

## [3.9.0] - 2022-08-11
### Added
- Moved Cognite Functions from Experimental SDK to Main SDK.

## [3.8.0] - 2022-08-11
### Added
- Add ignore_unknown_ids parameter to sequences.retrieve_multiple

## [3.7.0] - 2022-08-10
### Changed
- Changed grouping of Sequence rows on insert. Each group now contains at most 100k values and at most 10k rows.

## [3.6.1] - 2022-08-10
### Fixed
- Fixed a minor casing error for the geo_location field on files

## [3.6.0] - 2022-08-10
### Added
- Add ignore_unknown_ids parameter to files.retrieve_multiple

## [3.5.0] - 2022-08-10
### Changed
- Improve type annotations. Use overloads in more places to help static type checkers.

## [3.4.3] - 2022-08-10
### Changed
- Cache result from pypi version check so it's not executed for every client instantiation.

## [3.4.2] - 2022-07-28
### Fixed
- Fix the wrong destination name in transformations.

## [3.4.1] - 2022-07-27
### Fixed
- fixed exception when printing exceptions generated on transformations creation/update.

## [3.4.0] - 2022-07-21
### Added
- added support for nonce authentication on transformations

### Changed
- if no source or destination credentials are provided on transformation create, an attempt will be made to create a session with the CogniteClient credentials, if it succeeds the acquired nonce will be used.
- if OIDC credentials are provided on transformation create/update, an attempt will be made to create a session with the given credentials, if it succeeds the acquired nonce credentials will replace the given client credentials before sending the request.

## [3.3.0] - 2022-07-21
### Added
- added the sessions API

## [3.2.0] - 2022-07-15
### Removed
- Unused cognite.client.experimental module

## [3.1.0] - 2022-07-13
### Changed
- Helper functions for conversion to/from datetime now warns on naive datetimes and their interpretation.
### Fixed
- Helper function `datetime_to_ms` now accepts timezone aware datetimes.

## [3.0.1] - 2022-07-13
### Fixed
- fixed missing README.md in package

## [3.0.0] - 2022-07-12
### Changed
- Poetry build, one single package "cognite-sdk"
- Require python 3.8 or greater (used to be 3.5 or greater)
### Removed
- support for root_asset_id and root_asset_external_id filters. use asset subtree filters instead.

## [2.56.1] - 2022-06-22
### Added
- Time series property `is_step` can now be updated.

## [2.56.0] - 2022-06-21
### Added
- added the diagrams API

## [2.55.0] - 2022-06-20

### Fixed
- Improve geospatial documentation and implement better parameter resilience for filter and feature type update

## [2.54.0] - 2022-06-17

### Added
- Allow to set the chunk size when creating or updating geospatial features

## [2.53.1] - 2022-06-17

### Fixed
- Fixed destination type decoding of `transformation.destination`

## [2.53.0] - 2022-06-16

### Added
- Annotations implementation, providing access to the corresponding [Annotations API](https://docs.cognite.com/api/v1/#tag/Annotations).
    - Added `Annotation`, `AnnotationFilter`, `AnnotationUpdate` dataclasses to `cognite.client.data_classes`
    - Added `annotations` API to `cognite.client.CogniteClient`
    - **Create** annotations with `client.annotations.create` passing `Annotation` instance(s)
    - **Suggest** annotations with `client.annotations.suggest` passing `Annotation` instance(s)
    - **Delete** annotations with `client.annotations.delete` passing the id(s) of annotation(s) to delete
    - **Filter** annotations with `client.annotations.list` passing a `AnnotationFilter `dataclass instance or a filter `dict`
    - **Update** annotations with `client.annotations.update` passing updated `Annotation` or `AnnotationUpdate` instance(s)
    - **Get single** annotation with `client.annotations.retrieve` passing the id
    - **Get multiple** annotations with `client.annotations.retrieve_multiple` passing the ids

## [2.52.0] - 2022-06-10
### Changed
- Reverted the optimizations introduced to datapoints fetching in 2.47.0 due to buggy implementation.

## [2.51.0] - 2022-06-10
### Added
- added the new geo_location field to the Asset resource

## [2.50.2] - 2022-06-09
### Fixed
- Geospatial: fix FeatureList.from_geopandas issue with optional properties

## [2.50.1] - 2022-06-07
### Fixed
- Geospatial: keep feature properties as is

## [2.50.0] - 2022-05-27
### Changed
- Geospatial: deprecate update_feature_types and add patch_feature_types

## [2.49.1] - 2022-05-19
### Changed
- Geospatial: Support dataset

## [2.49.0] - 2022-05-09
### Changed
- Geospatial: Support output selection for getting features by ids

## [2.48.0] - 2022-05-09
### Removed
- Experimental model hosting API

## [2.47.0] - 2022-05-02
### Changed
- Performance gain for `datapoints.retrieve` by grouping together time series in single requests against the underlying API.

## [2.46.1] - 2022-04-22
### Changed
- POST requests to the `sessions/revoke`-endpoint are now automatically retried

## [2.46.0] - 2022-03-29
### Changed
- Fix retrieval of empty raster in experimental geospatial api: http 204 as ok status

## [2.45.0] - 2022-03-25
### Added
- support `sequence_rows` destination type on Transformations.

## [2.44.1] - 2022-03-24
### Fixed
- fix typo in `data_set_ids` parameter type on `transformations.list`.

## [2.44.0] - 2022-03-24
### Added
- support conflict mode parameter on `transformations.schema.retrieve`.

## [2.43.1] - 2022-03-24
### Added
- update pillow dependency 9.0.0 -> 9.0.1

## [2.43.0] - 2022-03-21
### Added
- new list parameters added to `transformations.list`.

## [2.42.0] - 2022-02-11
### Added
- FeatureList.from_geopandas() improvements

## [2.41.3] - 2022-02-11
### Fixed
- example for templates view.

## [2.41.2] - 2022-02-16
### Added
- support for deleting properties and search specs in GeospatialAPI.update_feature_types(...).

## [2.40.1] - 2022-02-15
### Fixed
- geospatial examples.

## [2.40.0] - 2022-02-11
### Added
- dataSetId support for transformations.

## [2.39.1] - 2022-01-25
### Added
- pandas and geospatial dependencies optional for cognite-sdk-core.

## [2.39.0] - 2022-01-20
### Added
- geospatial API support

## [2.38.6] - 2021-12-17
### Added
- add the possibility to cancel transformation jobs.

## [2.38.5] - 2022-01-12
### Fixed
- Bug where creating/updating/deleting more than 5 transformation schedules in a single call would fail.

## [2.38.4] - 2021-12-17
### Fixed
- Bug where list generator helper will return more than chunk_size items.

## [2.38.3] - 2021-12-13
### Fixed
- Bug where client consumes all streaming content when logging request.

## [2.38.2] - 2021-12-09
### Added
- add the possibility to pass extra body fields to APIClient._create_multiple.

## [2.38.1] - 2021-12-07
### Fixed
- Bug where loading `transformations.jobs` from JSON fails for raw destinations.

## [2.38.0] - 2021-11-30
### Added
- `transformations` api client, which allows the creation, deletion, update, run and retrieval of transformations.
- `transformations.schedules` api client, which allows the schedule, unschedule and retrieval of recurring runs of a transformation.
- `transformations.notifications` api client, which allows the creation, deletion and retrieval of transformation email notifications.
- `transformations.schema` api client, which allows the retrieval of the expected schema of sql transformations based on the destination data type.
- `transformations.jobs` api client, which retrieves the  status of transformation runs.

## [2.37.1] - 2021-12-01
### Fixed
- Bug where `sequences` full update attempts to "set" column spec. "set" is not supported for sequence column spec.

## [2.37.0] - 2021-11-30
### Added
- Added support for retrieving file download urls

## [2.36.0] - 2021-11-30
### Fixed
- Changes default JSON `.dumps()` behaviour to be in strict compliance with the standard: if any NaNs or +/- Infs are encountered, an exception will now be raised.

## [2.35.0] - 2021-11-29
### Added
- Added support for `columns` update on sequences

## [2.34.0] - 2021-11-5
### Added
- Added support for `data_set_id` on template views

## [2.33.0] - 2021-10-27
### Security
- Disallow downloading files to path outside download directory in `files.download()`.

## [2.32.0] - 2021-10-04
### Added
 - Support for extraction pipelines

## [2.31.1] - 2021-09-27
### Fixed
- Fixed a bug related to handling of binary response payloads.

## [2.31.0] - 2021-08-26
### Added
- View resolver for template fields.

## [2.30.0] - 2021-08-18
### Added
- Support for Template Views

## [2.29.0] - 2021-08-16
### Added
- Raw rows are retrieved using parallel cursors when no limit is set.

## [2.28.2] - 2021-08-10
### Added
- Relationships now supports `partitions` parameter for [parallel retrieval](https://docs.cognite.com/api/v1/#section/Parallel-retrieval)

## [2.28.1] - 2021-08-10
### Changed
- debug mode now logs response payload and headers.

## [2.27.0] - 2021-07-20

### Fixed
- When using CogniteClient with the client-secret auth flow, the object would not be pickle-able (e.g. when using multiprocessing) because of an anonymous function.

## [2.26.1] - 2021-07-20

### Changed
- Optimization. Do not get windows if remaining data points is 0. Reduces number of requests when asking for 100k data points/10k aggregates from 2 to 1.

## [2.26.0] - 2021-07-08

### Added
- Support for set labels on AssetUpdate

## [2.25.0] - 2021-07-06

### Added
- filter_nodes function to ThreeDRevisionsAPI

## [2.24.0] - 2021-06-28

### Added
- ignore_unknown_ids flag to Relationships delete method

## [2.23.0] - 2021-06-25

### Added
- insert_dataframe and retrieve_dataframe methods to the Raw client

## [2.22.0] - 2021-06-22

### Added
- More contextualization job statuses
### Changed
- Refactor contextualization constant representation

## [2.21.0] - 2021-06-18

### Added
- Datasets support for labels

## [2.20.0] - 2021-06-04

### Added
- rows() in RawRowsAPI support filtering with `columns` and `min/maxLastUpdatedTime`

## [2.19.0] - 2021-05-06

### Added
- Support for /token/inspect endpoint

## [2.18.2] - 2021-04-23

### Fixed
- Bug in templates instances filter that would cause `template_names` to be ignored.

## [2.18.1] - 2021-04-22

### Added
- Configure file download/upload timeouts with `COGNITE_FILE_TRANSFER_TIMEOUT` environment variable or
`file_transfer_timeout` parameter on `CogniteClient`.

### Changed
- Increased default file transfer timeout from 180 to 600 seconds
- Retry more failure modes (read timeouts, 502, 503, 504) for files upload/download requests.

## [2.18.0] - 2021-04-20

### Changed
- `COGNITE_DISABLE_SSL` now also covers ssl verification on IDP endpoints used for generating tokens.


## [2.17.1] - 2021-04-13

### Added
- `created_time`, and `last_updated_time` to template data classes.
- `data_set_id` to template instance data class.


## [2.17.0] - 2021-03-26

### Changed
- Ignore exceptions from pypi version check and reduce its timeout to 5 seconds.

### Fixed
- Only 200/201/202 is treated as succesfull response. 301 led to json decoding errors -
now handled gracefully.
- datasets create limit was set to 1000 in the sdk, leading to cases of 400 from the api where the limit is 10.

### Added
- Support for specifying proxies in the CogniteClient constructor

### Removed
- py.typed file. Will not declare library as typed until we run a typechecker on the codebase.


## [2.16.0] - 2021-03-24

### Added
- support for templates.
- date-based `cdf-version` header.

## [2.15.0] - 2021-03-12

### Added
- `createdTime` field on raw dbs and tables.

## [2.14.0] - 2021-03-18

### Added
- dropna argument to insert_dataframe method in DatapointsAPI

## [2.13.0] - 2021-03-12

### Added
- `sortByNodeId` and `partitions` query parameters to `list_nodes` method.

## [2.12.2] - 2021-03-11

### Fixed
- CogniteAPIError raised (instead of internal KeyError) when inserting a RAW row without a key.

## [2.12.1] - 2021-03-09

### Fixed
- CogniteMissingClientError raised when creating relationship with malformed body.

## [2.12.0] - 2021-03-04

### Changed
- Move Entity matching API from beta to v1.

## [2.11.1] - 2021-02-18

### Changed
- Resources are now more lenient on which types they accept in for labels

## [2.11.0] - 2021-02-18

### Changed
- Entity matching fit will flatten dictionaries and resources to "metadata.subfield" similar to pipelines.

### Added
- Relationships now support update

## [2.10.7] - 2021-02-02

### Fixed
- Relationships API list calls via the generator now support `chunk_size` as parameter.

## [2.10.6] - 2021-02-02

### Fixed
- Retry urllib3.NewConnectionError when it isn't in the context of a ConnectionRefusedError

## [2.10.5] - 2021-01-25

### Fixed
- Fixed asset subtree not returning an object with id->item cache for use in .get

## [2.10.4] - 2020-12-14

### Changed
- Relationships filter will now chain filters on large amounts of sources or targets in batches of 1000 rather than 100.


## [2.10.3] - 2020-12-09

### Fixed
- Retries now have backup time tracking per request, rather than occasionally shared between threads.
- Sequences delete ranges now no longer gives an error if no data is present

## [2.10.2] - 2020-12-08

### Fixed
- Set geoLocation.type in files to "Feature" if missing

## [2.10.1] - 2020-12-03

### Added
- Chaining of requests to the relationships list method,
allowing the method to take arbitrarily long lists for `source_external_ids` and `target_external_ids`

## [2.10.0] - 2020-12-01

### Added
- Authentication token generation and lifecycle management

## [2.9.0] - 2020-11-25

### Added
- Entity matching API is now available in the beta client.

## [2.8.0] - 2020-11-23

### Changed
- Move relationships to release python SDK

## [2.7.0] - 2020-11-10

### Added
- `fetch_resources` parameter to the relationships `list` and `retrieve_multiple` methods, which attempts to fetch the resource referenced in the relationship.

## [2.6.4] - 2020-11-10

### Fixed
- Fixed a bug where 429 was not retried on all endpoints

## [2.6.3] - 2020-11-06

### Fixed
- Resource metadata should be able to set empty using `.metadata.set(None)` or `.metadata.set({})`.

## [2.6.2] - 2020-11-05

### Fixed
- Asset retrieve subtree should return empty AssetList if asset does not exist.

## [2.6.1] - 2020-10-30

### Added
- `geospatial` to list of valid relationship resource types.

## [2.6.0] - 2020-10-26

### Changed
- Relationships list should take dataset internal and external id as different parameters.

## [2.5.4] - 2020-10-22

### Fixed
- `_is_retryable` didn't handle clusters with a dash in the name.

## [2.5.3] - 2020-10-14

### Fixed
- `delete_ranges` didn't cast string timestamp into number properly.

## [2.5.2] - 2020-10-06

### Fixed
- `labels` in FileMetadata is not cast correctly to a list of `Label` objects.

## [2.5.1] - 2020-10-01
- Include `py.typed` file in sdk distribution

## [2.5.0] - 2020-09-25

### Added
- Relationships beta support.

### Removed
- Experimental Model Hosting client.

## [2.4.3] - 2020-09-18
- Increase raw rows list limit to 10,000

## [2.4.2] - 2020-09-10
- Fixed a bug where urls with query parameters were excluded from the retryable endpoints.

## [2.4.1] - 2020-09-09

### Changed
- Generator-based listing now supports partitions. Example:
  ``` python
  for asset in client.assets(partitions=10):
    # do something
  ```

## [2.4.0] - 2020-08-31

### Added
- New 'directory' in Files

## [2.3.0] - 2020-08-25

### Changed
- Add support for mypy and other type checking tools by adding packaging type information

## [2.2.2] - 2020-08-18

### Fixed
- HTTP transport logic to better handle retrying of connection errors
- read timeouts will now raise a CogniteReadTimeout
- connection errors will now raise a CogniteConnectionError, while connection refused errors will raise the more
 specific CogniteConnectionRefused exception.

### Added
- Jitter to exponential backoff on retries

### Changed
- Make HTTP requests no longer follow redirects by default
- All exceptions now inherit from CogniteException

## [2.2.1] - 2020-08-17

### Added
- Fixed a bug where `/timeseries/list` was missing from the retryable endpoints.

## [2.2.0] - 2020-08-14

### Added
- Files labelling support

## [2.1.1] - 2020-08-13

### Fixed
- Fixed a bug where only v1 endpoints (not playground) could be added as retryable

## [2.1.1] - 2020-08-04

### Fixed
- Calls to datapoints `retrieve_dataframe` with `complete="fill"` would break using Pandas version 1.1.0 because it raises TypeError when calling `.interpolate(...)` on a dataframe with no columns.

## [2.1.0] - 2020-07-22

### Added
- Support for passing a single string to `AssetUpdate().labels.add` and `AssetUpdate().labels.remove`. Both a single string and a list of strings is supported. Example:
  ```python
  # using a single string
  my_update = AssetUpdate(id=1).labels.add("PUMP").labels.remove("VALVE")
  res = c.assets.update(my_update)

  # using a list of strings
  my_update = AssetUpdate(id=1).labels.add(["PUMP", "ROTATING_EQUIPMENT"]).labels.remove(["VALVE"])
  res = c.assets.update(my_update)
  ```

## [2.0.0] - 2020-07-17

### Changed
- The interface to interact with labels has changed. A new, improved interface is now in place to make it easier to work with CDF labels. The new interface behaves this way:
  ```python
  # crate label definition(s)
  client.labels.create(LabelDefinition(external_id="PUMP", name="Pump", description="Pump equipment"))
  # ... or multiple
  client.labels.create([LabelDefinition(external_id="PUMP"), LabelDefinition(external_id="VALVE")])

  # list label definitions
  label_definitions = client.labels.list(name="Pump")

  # delete label definitions
  client.labels.delete("PUMP")
  # ... or multiple
  client.labels.delete(["PUMP", "VALVE"])

  # create an asset with label
  asset = Asset(name="my_pump", labels=[Label(external_id="PUMP")])
  client.assets.create(assets)

  # filter assets by labels
  my_label_filter = LabelFilter(contains_all=["PUMP", "VERIFIED"])
  asset_list = client.assets.list(labels=my_label_filter)

  # attach/detach labels to/from assets
  my_update = AssetUpdate(id=1).labels.add(["PUMP"]).labels.remove(["VALVE"])
  res = c.assets.update(my_update)
  ```

### Fixed
- Fixed bug where `_call_` in SequencesAPI (`client.sequences`) was incorrectly returning a `GET` method instead of `POST`.

## [1.8.1] - 2020-07-07
### Changed
- For 3d mappings delete, only use node_id and asset_id pairs in delete request to avoid potential bad request.
- Support attaching/detaching multiple labels on assets in a single method

## [1.8.0] - 2020-06-30
### Added
- Synthetic timeseries endpoint for DatapointsApi
- Labels endpoint support
- Assets labelling support
- Support for unique value aggregation for events.

### Changed
- When `debug=true`, redirects are shown more clearly.

## [1.7.0] - 2020-06-03
### Fixed
- datasetId is kept as an integer in dataframes.

### Changed
- Internal list of retryable endpoints was changed to a class variable so it can be modified.

## [1.6.0] - 2020-04-28
### Added
- Support events filtering by ongoing events (events without `end_time` defined)
- Support events filtering by active timerange of event
- Support files metadata filtering by `asset_external_ids`
- Aggregation endpoint for Assets, DataSets, Events, Files, Sequences and TimeSeries API

## [1.5.2] - 2020-04-02
### Added
- Support for security categories on file methods

## [1.5.1] - 2020-04-01
### Added
- Support for security categories on files
- active_at_time on relationships

### Fixed
- No longer retry calls to /files/initupload
- Retry retryable POST endpoints in datasets API

## [1.5.0] - 2020-03-12
### Added
- DataSets API and support for this in assets, events, time series, files and sequences.
- .asset helper function on time series.
- asset external id filter on time series.

## [1.4.13] - 2020-03-03
### Added
- Relationship list supports multiple sources, targets, relationship types and datasets.

## [1.4.12] - 2020-03-02

### Fixed
- Fixed a bug in file uploads where fields other than name were not being passed to uploaded directories.

## [1.4.11] - 2020-02-21

### Changed
- Datapoint insertion changed to be less memory intensive.

### Fixed
- Fixed a bug where add service account to group expected items in response.
- Jupyter notebook output and non-camel cased to_pandas uses nullable int fields instead of float for relevant fields.

## [1.4.10] - 2020-01-24
### Added
- Support for the error field for synthetic time series query in the experimental client.
- Support for retrieving data from multiple sequences at once.

## [1.4.9] - 2019-12-19

### Fixed
- Fixed a bug where datapoints `retrieve` could return less than limit even if there were more datapoints.
- Fixed an issue where `insert_dataframe` would give an error with older pandas versions.

## [1.4.8] - 2019-12-19

### Added
- Support for `ignore_unknown_ids` on time series `retrieve_multiple`, `delete` and datapoints `retrieve` and `latest` and related endpoints.
- Support for asset subtree filters on files, sequences, and time series.
- Support for parent external id filters on assets.
- Synthetic datapoints retrieve has additional functions including variable replacement and sympy support.

### Changed
- Synthetic datapoints now return errors in the `.error` field, in the jupyter output, and optionally in pandas dataframes if `include_errors` is set.

## [1.4.7] - 2019-12-05

### Added
- Support for synthetic time series queries in the experimental client.
- parent external id filter added for assets.

### Fixed
- startTime in event dataframes is now a nullable int dtype, consistent with endTime.

## [1.4.6] - 2019-12-02

### Fixed
- Fixed notebook output for Asset, Datapoint and Raw.

## [1.4.5] - 2019-12-02

### Changed

- The ModelHostingAPI now calls Model Hosting endpoints in playground instead of 0.6.

## [1.4.4] - 2019-11-29

### Added
 - Option to turn off version checking from CogniteClient constructor

### Changed
- In sequences create, the column definitions object accepts both camelCased and snake_cased keys.
- Retry 429 on all endpoints

### Fixed
- Fixed notebook output for DatapointsList

## [1.4.3] - 2019-11-27
### Fixed
- In Jupyter notebooks, the output from built-in list types is no longer camel cased.

## [1.4.2] - 2019-11-27

### Changed
- In the 3D API, the call and list methods now include all models by default instead of only unpublished ones.
- In Jupyter notebooks, the output from built-in types is no longer camel cased.

### Added
- Support for filtering events by asset subtree ids.

## [1.4.1] - 2019-11-18

### Added
- Support for filtering events by asset external id.
- query parameter on asset search.
- `ignore_unknown_ids` parameter on asset and events method `delete` and `retrieve_multiple`.

## [1.4.0] - 2019-11-14

### Changed
- In the ModelHostingAPI, models, versions and schedules are now referenced by name instead of id. The ids are no longer available.
- In the ModelHostingAPI, functions related to model versions are moved from the ModelsAPI to the new ModelVersionsAPI.
- In the ModelHostingAPI, the model names must be unique. Also, the version names and schedule names must be unique per model.
- Default value for `limit` in search method is now 100 instead of None to clarify api default behaviour when no limit is passed.

## [1.3.4] - 2019-11-07

### Changed
- Error 500's are no longer retried by default, only HTTP 429, 502, 503, 504 are.
- Optimized HTTP calls by caching user agent.
- Relationship filtering is now integrated into `list` instead of `search`.
- Sequences `insert_dataframe` parameter `external_id_headers` documentation updated.
- Type hints for several objects formerly `Dict[str, Any]` improved along with introducing matching dict derived classes.

### Fixed
- `source_created_time` and `source_modified_time` on files now displayed as time fields.
- Fixed pagination for `include_outside_points` and other edge cases in datapoints.
- Fixed a bug where `insert_dataframe` with strings caused a numpy error.

### Added
- Relationships can now have sequences as source or target.

## [1.3.3] - 2019-10-21

### Changed
- Datapoints insert dataframe function will check for infinity values.
- Allow for multiple calls to .add / .remove in object updates such as metadata, without later calls overwriting former.
- List time series now ignores the include_metadata parameter.

### Added
- Advanced list endpoint is used for listing time series, adding several new filters and partitions.

## [1.3.2] - 2019-10-16

### Added
- Datapoints objects now store is_string, is_step and unit to allow for better interpretation of the data.
- Sorting when listing events
- Added a search function in the relationships API.

### Changed
- `list` and `__call__` methods for files now support list parameters for `root_ids`, `root_external_ids`.
- retrieve_dataframe with `complete` using Datapoints fields instead of retrieving time series metadata.

### Fixed
- Fixed chunking logic in list_generator to always return last partial chunk.
- Fixed an error on missing target/source in relationships.

## [1.3.1] - 2019-10-09
### Fixed
- Fixed support for totalVariation aggregate completion.
- Changed conversion of raw RowList to pandas DataFrame to handle missing values (in columns) across the rows. This also fixes the bug where one-off values would be distributed to all rows in the DataFrame (unknown bug).

## [1.3.0] - 2019-10-03
### Changed
- Sequences officially released and no longer considered experimental.
- Sequences data insert no longer takes a default value for columns.

## [1.2.1] - 2019-10-01
### Fixed
- Tokens are sent with the correct "Authorization" header instead of "Authentication".

## [1.2.0] - 2019-10-01
### Added
- Support for authenticating with bearer tokens. Can now supply a jwt or jwt-factory to CogniteClient. This token will override any api-key which has been set.

## [1.1.12] - 2019-10-01
### Fixed
- Fixed a bug in time series pagination where getting 100k datapoints could cause a missing id error when using include_outside_points.
- SequencesData `to_pandas` no longer returns NaN on integer zero columns.
- Fixed a bug where the JSON encoder would throw circular reference errors on unknown data types, including numpy floats.

## [1.1.11] - 2019-09-23
### Fixed
- Fix testing.CogniteClientMock so it is possible to get attributes on child which have not been explicitly in the CogniteClientMock constructor

## [1.1.10] - 2019-09-23
### Fixed
- Fix testing.CogniteClientMock so it is possible to get child mock not explicitly defined

### Added
- `list` and `__call__` methods for events now support list parameters for `root_asset_ids`, `root_asset_external_ids`.

## [1.1.9] - 2019-09-20
### Changed
- Renamed testing.mock_cognite_client to testing.monkeypatch_cognite_client

### Added
- testing.CogniteClientMock object

## [1.1.8] - 2019-09-19
### Added
- Support for aggregated properties of assets.
- `Asset` and `AssetList` classes now have a `sequences` function which retrieves related sequences.
- Support for partitioned listing of assets and events.

### Changed
- `list` and `__call__` methods for assets now support list parameters for `root_ids`, `root_external_ids`.
- Sequences API no longer supports column ids, all relevant functions have been changed to only use external ids.

### Fixed
- Fixed a bug in time series pagination where getting 100k dense datapoints would cause a missing id error.
- Sequences retrieve functions fixed to match API change, to single item per retrieve.
- Sequences retrieve/insert functions fixed to match API change to take lists of external ids.

## [1.1.7] - 2019-09-13
### Fixed
- `testing.mock_cognite_client()` so that it still accepts arguments after exiting from mock context.

## [1.1.6] - 2019-09-12
### Fixed
- `testing.mock_cognite_client()` so that the mocked CogniteClient may accept arguments.

## [1.1.5] - 2019-09-12
### Added
- Method `files.download_to_path` for streaming a file to a specific path

## [1.1.4] - 2019-09-12
### Added
- `root_asset_ids` parameter for time series list.

### Changed
- Formatted output in jupyter notebooks for `SequenceData`.
- `retrieve_latest` function in theDatapoints API extended to support more than 100 items.
- Log requests at DEBUG level instead of INFO.

## [1.1.3] - 2019-09-05
### Changed
- Disabled automatic handling of cookies on the requests session objects

### Fixed
- `to_pandas` method on CogniteResource in the case of objects without metadata

## [1.1.2] - 2019-08-28
### Added
- `limit` parameter on sequence data retrieval.
- Support for relationships exposed through experimental client.
- `end` parameter of sequence.data retrieval and range delete accepts -1 to indicate last index of sequence.

### Changed
- Output in jupyter notebooks is now pandas-like by default, instead of outputting long json strings.

### Fixed
- id parameters and timestamps now accept any integer type including numpy.int64, so values from dataframes can be passed directly.
- Compatibility fix for renaming of sequences cursor and start/end parameters in the API.

## [1.1.1] - 2019-08-23
### Added
- `complete` parameter on `datapoints.retrieve_dataframe`, used for forward-filling/interpolating intervals with missing data.
- `include_aggregate_names` option on `datapoints.retrieve_dataframe` and `DatapointsList.to_pandas`, used for removing the `|<aggregate-name>` postfix on dataframe column headers.
- datapoints.retrieve_dataframe_dict function, which returns {aggregate:dataframe} without adding aggregate names to columns
- source_created_time and source_modified_time support for files

## [1.1.0] - 2019-08-21
### Added
- New method create_hierarchy() added to assets API.
- SequencesAPI.list now accepts an asset_ids parameter for searching by asset
- SequencesDataAPI.insert now accepts a SequenceData object for easier copying
- DatapointsAPI.insert now accepts a Datapoints object for easier copying
- helper method `cognite.client.testing.mock_cognite_client()` for mocking CogniteClient
- parent_id and parent_external_id to AssetUpdate class.

### Changed
- assets.create() no longer validates asset hierarchy and sorts assets before posting. This functionality has been moved to assets.create_hierarchy().
- AssetList.files() and AssetList.events() now deduplicate results while fetching related resources, significantly reducing memory load.

## [1.0.5] - 2019-08-15
### Added
- files.create() method to enable creating a file without uploading content.
- `recursive` parameter to raw.databases.delete() for recursively deleting tables.

### Changed
- Renamed .iteritems() on SequenceData to .items()
- raw.insert() now chunks raw rows into batches of 10,000 instead of 1,000

### Fixed
- Sequences queries are now retried if safe
- .update() in all APIs now accept a subclass of CogniteResourceList as input
- Sequences datapoint retrieval updated to use the new cursor feature in the API
- Json serializiation in `__str__()` of base data classes. Now handles Decimal and Number objects.
- Now possible to create asset hierarchy using parent external id when the parent is not part of the batch being inserted.
- `name` parameter of files.upload_bytes is now required, so as not to raise an exception in the underlying API.

## [1.0.4] - 2019-08-05
### Added
- Variety of useful helper functions for Sequence and SequenceData objects, including .column_ids and .column_external_ids properties, iterators and slice operators.
- Sequences insert_dataframe function.
- Sequences delete_range function.
- Support for external id column headers in datapoints.insert_dataframe()

### Changed
- Sequences data retrieval now returns a SequenceData object.
- Sequences insert takes its parameters row data first, and no longer requires columns to be passed.
- Sequences insert now accepts tuples and raw-style data input.
- Sequences create now clears invalid fields such as 'id' in columns specification, so sequences can more easily re-use existing specifications.
- Sequence data function now require column_ids or column_external_ids to be explicitly set, rather than both being passed through a single columns field

## [1.0.3] - 2019-07-26
### Fixed
- Renamed Model.schedule_data_spec to Model.data_spec so the field from the API will be included on the object.
- Handling edge case in Sequences pagination when last datapoint retrieved is at requested end
- Fixing data points retrieval when count aggregates are missing
- Displays unexpected fields on error response from API when raising CogniteAPIError

## [1.0.2] - 2019-07-22
### Added
- Support for model hosting exposed through experimental client

### Fixed
- Handling dynamic limits in Sequences API

## [1.0.1] - 2019-07-19
### Added
- Experimental client
- Support for sequences exposed through experimental client

## [1.0.0] - 2019-07-11
### Added
- Support for all endpoints in Cognite API
- Generator with hidden cursor for all resource types
- Concurrent writes for all resources
- Distribution of "core" sdk which does not depend on pandas and numpy
- Typehints for all methods
- Support for posting an entire asset hierarchy, resolving ref_id/parent_ref_id automatically
- config attribute on CogniteClient to view current configuration.

### Changed
- Renamed methods so they reflect what the method does instead of what http method is used
- Updated documentation with automatically tested examples
- Renamed `stable` namespace to `api`
- Rewrote logic for concurrent reads of datapoints
- Renamed CogniteClient parameter `num_of_workers` to `max_workers`

### Removed
- `experimental` client in order to ensure sdk stability.<|MERGE_RESOLUTION|>--- conflicted
+++ resolved
@@ -15,7 +15,6 @@
 - `Fixed` for any bug fixes.
 - `Security` in case of vulnerabilities.
 
-<<<<<<< HEAD
 ## [5.0.0] - 05-09-22
 ### Improved
 - Greatly increased speed of varied datapoints fetch queries, especially when fetching huge numbers of many time series (100+) and very few (1-3) and all queries using a limit or for string datapoints.
@@ -41,7 +40,7 @@
 - All convenience methods related to plotting and the use of `matplotlib`.
 - DatapointsAPI.retrieve_dataframe_dict TODO
 - `DatapointsAPI.retrieve_dataframe` no longer support the `complete` keyword argument. Rationale: Weird and unintuitive syntax (passing a string using comma to separate options). Also, `aggregates` & `granularity` are no longer required arguments, and as such, interpolating or forward-filling to a fixed frequency, does not make sense anymore.
-=======
+
 ## [4.4.2] - 2022-09-07
 ### Fixed
 - Don't import numpy in the global space in geospatial module as it's an optional dependency
@@ -57,7 +56,6 @@
 ## [4.3.0] - 2022-09-02
 ### Added
 - Add geospatial.list_features
->>>>>>> fd6aab16
 
 ## [4.2.1] - 2022-08-23
 ### Changed
