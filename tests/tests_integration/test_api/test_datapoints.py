--- conflicted
+++ resolved
@@ -182,15 +182,8 @@
         assert df.shape[1] == 1
 
     def test_retrieve_string(self, cognite_client):
-<<<<<<< HEAD
-        dps = cognite_client.time_series.data.retrieve(
-            external_id="test__string_b", start=1563000000000, end=1564100000000
-        )
+        dps = cognite_client.datapoints.retrieve(external_id="test__string_b", start="2d-ago", end="now")
         assert len(dps) > 100_000
-=======
-        dps = cognite_client.datapoints.retrieve(external_id="test__string_b", start="2d-ago", end="now")
-        assert len(dps) > 100000
->>>>>>> fd6aab16
 
     def test_query(self, cognite_client, test_time_series):
         dps_query1 = DatapointsQuery(id=test_time_series[0].id, start="6h-ago", end="now")
